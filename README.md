# ddio-bench: Understanding Intel Data Direct I/O Technology

This repositoy contains information/source code to perform the experiments done in [DDIO paper][ddio-atc-paper] published at [ATC'20][atc20-page].

## Experiments

This repo is mainly focuses on the experiments performed in Section 4 and 5 of [DDIO paper][ddio-atc-paper].

The experiments are located at `experiments/`. Every folder has a `Makefile` and `README.md` that can be used to run the experiment.

For more information, please check [README](experiments/README.md).

**Note that you have to setup your testbed based on the following guidelines before running any experiment.**

## Testbed

All of the experiments require two servers interconnected via a 100-Gbps link. One of the servers (i.e., `client`) generates packets, while the other one (i.e., `dut`) acts as the device under test. Our testbed configuration is shown in the following table.

|      Server      |       Processor      |           NIC           |
|:----------------:|:--------------------:|:-----------------------:|
| Packet Generator | Intel Xeon Gold 6134 | Mellanox ConnectX-5 VPI |
| DUT              | Intel Xeon Gold 6140 | Mellanox ConnectX-5 VPI |

Our experiments requires `npf`, `dpdk` (on both servers), `fastclick` (on both servers), `pcm` (on the dut), `intel-cmt-cat` (on the dut), and `Splash-3` (on the dut). You should setup your testbed based on the following guidelines.

### Network Performance Framework (NPF) Tool

We use [NPF][npf-repo] tool to run our experiments. However, it is possible to run them manually. To setup NPF, you can run the following commands:

```bash
git clone https://github.com/tbarbette/npf.git && cd npf
sudo apt install python3 python3-pip
pip3 install --user -r requirements.txt
```

You should also define your servers and NICs configuration in NPF. To do so, you can define `pkt-gen.node` and `dut.node` in the `npf/cluster` according to the example node files. For example, one of our servers is define as follows:

```
path=/home/alireza/ddio-bench/npf/
addr=server0.kth.se
arch=skylake
nfs=0

0:mac=50:6b:4b:43:88:ca
0:ip=192.168.100.13
0:ifname=enp23s0f0
0:pci=0000:17:00.0

1:mac=50:6b:4b:43:88:cb
1:ip=192.168.101.13
1:ifname=enp23s0f1
1:pci=0000:17:00.1
```

- `path` is the path to NPF on a given machine. If you do not have Network File System (NFS) in your testbed, you should uncomment `nfs=0`.

- `addr` is the address of each machine. It can be either its URL or its IP address.

You should define 4 variables for every NIC port:

- `mac`: the MAC address of the interface
- `ip`: the IP address of the interface
- `ifname`: the interface name
- `pci`: the PCIe address of the interface

The first three variables can be set via `ifconfig`. To find the PCIe address of an interface, you can run `sudo lspci -v | grep Mellanox`. It is important to set these values carefuly, as NPF replaces these values in its scripts.

NPF use ssh to connect to the servers. Please make sure that you have setup passwordless ssh on your system. If you want to use your current key (e.g., `ida_rsa`) on a different server, you can run the following commands:

```bash
eval $(ssh-agent -s)
ssh-add ~/.ssh/ida_rsa
```

You can check [NPF README][npf-readme] file for more information.

### Data Plane Development Kit (DPDK)

We use [DPDK][dpdk-page] to bypass kernel network stack in order achieve line rate in our tests. To build DPDK, you can run the following commands. Note that Mellanox drivers (e.g., MLX5) is not enabled by default and you should enable them in `dpdk/config/common_base` file if you have Mellanox cards.

```bash
git clone https://github.com/DPDK/dpdk.git
cd dpdk
git checkout v20.02
make install T=x86_64-native-linux-gcc
```

To build DPDK, you can also use `dpdk/usertools/dpdk-setup.sh`.

After building DPDK, you have to define `RTE_SDK` and `RTE_TARGET`. To do so, run:

```bash
export RTE_SDK=/home/alireza/ddio-bench/dpdk/
export RTE_TARGET=x86_64-native-linux-gcc
```

You can try running [testpmd][testpmd-doc] to check whether DPDK is working properly on your system or not.

### Fastclick

We use [Fastclick][fastclick-repo] to generate and process packets. To build Fastclick, you can run the following commands. We have implemented a new element for Fastclick, called [DDIOTune][ddiotune-element], to enable/disable/tune DDIO. To use this element, you have to compile fastclick with `--enable-research` flag and install `libpci`.

```bash
git clone git@github.com:tbarbette/fastclick.git
cd fastclick
sudo apt-get install libpci-dev
./configure RTE_SDK=/home/alireza/ddio-bench/dpdk RTE_TARGET=x86_64-native-linux-gcc --enable-multithread --disable-linuxmodule --enable-intel-cpu --enable-user-multithread --verbose CFLAGS="-std=gnu11 -O3" CXXFLAGS="-std=gnu++14 -O3" --disable-dynamic-linking --enable-poll --enable-dpdk --disable-dpdk-pool --disable-dpdk-packet --enable-research
make
```

Note that you should change `RTE_SDK` and `RTE_TARGET` in the `configure` command.

### Intel Performance Counter Monitor (PCM) Tool

We use [PCM][pcm-page] tool to monitor the Intel performance counters introduced for PCIe. Specifially, we measure the `ItoM` and `PCIeRdCur` events via `pcm/pcm-pcie.x`, which shows the performance of DDIO. You can find more information about these events either in our paper or [here][pcie-events].

To build PCM tool, you can run the following commands.

```bash
git clone https://github.com/opcm/pcm.git
cd pcm
make
sudo make install
```

To check your installation, run `sudo pcm-pcie`.

### Intel Resource Director Technology (RDT) Software Package (intel-cmt-cat)

We use Intel [RDT][rdt-page] software package to configure Cache Allocation Technology (CAT), Memory Bandwidth Allocation (MBA), and measure per-core Last Level Cache (LLC) misses via `pqos` command. To setup `pqos`, you can run the following commands.

```bash
git clone https://github.com/intel/intel-cmt-cat.git
cd intel-cmt-cat
make
sudo make install
```

To check your installation, run `sudo pqos`. You can find more information about CAT and pqos in [intel-cmt-cat wiki][pqos-wiki].

### Other Configurations

Below, you can find some useful hints for optimizing your testbed.

- Isolating a CPU Socket: To have a more accurate measurement, we recommend you to isolate one CPU socket. By doing so, you ensure that operating system is not polluting your cache. To do so, you can add the following commands to the `GRUB` commandline in `/etc/default/grub`. To find the cores located on a CPU socket, you can use `lscpu` command.

```bash
GRUB_CMDLINE_LINUX="isolcpus=0,1,2,3,4,5,6,7,8,9,10,11,12,13,14,15,16,17"
```

- Other commandlines: There are more options for the `GRUB_CMDLINE` to optimize your system. We used the followings:

```bash
GRUB_CMDLINE_LINUX="isolcpus=0,1,2,3,4,5,6,7,8,9,10,11,12,13,14,15,16,17 iommu=pt intel_iommu=on default_hugepagesz=1GB hugepagesz=1G hugepages=128 acpi=on selinux=0 audit=0 nosoftlockup processor.max_cstate=1 intel_idle.max_cstate=0 intel_pstate=on nopti nospec_store_bypass_disable nospectre_v2 nospectre_v1 nospec l1tf=off netcfg/do_not_use_netplan=true mitigations=off"
```

Note that you need to run `sudo update-grub` and reboot your system after changing `/etc/default/grub`.

- Disabling PAUSE frames: We disable PAUSE frames in our experiments, which will be done automatically by Fastclick. However, you can also enable/disable/check the status of PAUSE frames for every interface via `ethtool`.

```bash
ethtool -a enp23s0f0
sudo ethtool -A enp23s0f0 rx off tx off
```

It is possible to measure the number of PAUSE frames via `ethtool` and `dpdk`.

*ethtool: `sudo ethtool -S enp23s0f0 | grep pause_ctrl`. For more info, check [here][mlx5-counters].

*dpdk: You can read ethtool statistics in DPDK via `xstats` API. However, some of the Mellanox counters (e.g., `rx_pause_ctrl` and `tx_pause_ctrl`) are not available by default. To measure PAUSE frames via dpdk, you should add the counters to `static const struct mlx5_counter_ctrl mlx5_counters_init[]` located in `dpdk/drivers/net/mlx5/mlx5_stats.c`, as follows:

```c
static const struct mlx5_counter_ctrl mlx5_counters_init[] = {
    {
        .dpdk_name = "rx_port_unicast_bytes",
        .ctr_name = "rx_vport_unicast_bytes",
    },

    ...

    + {
    +     .dpdk_name = "rx_pause_ctrl_phy",
    +     .ctr_name = "rx_pause_ctrl_phy",
    + },
    + {
    +     .dpdk_name = "tx_pause_ctrl_phy",
    +     .ctr_name = "tx_pause_ctrl_phy",
    + },
};
```

- Configuring Mellanox Cards: We set `CQE_COMPRESSION` to aggressive mode in order to save PCIe bandwidth in our experiments. To check the status of `CQE_COMPRESSION`, you can run the following commands.

```bash
sudo mst start
sudo mlxconfig -d /dev/mst/mt4119_pciconf0 q | grep CQE
```

To change its status, you can run `sudo mlxconfig -d /dev/mst/mt4119_pciconf0 set CQE_COMPRESSION=1`.

Note that you need to install Mellanox `OFED` and `MFT` before being able to run the mentioned commands. For more info, check the Mellanox manual for your NIC.

## Tuning DDIO

You can use [DDIOTune][ddiotune-element] element in fastclick to enable/disable/tune DDIO. If you want to tune DDIO in a different context you can use the following guidelines.

- Tuning: Our experiments show that changing the values of `IIO LLC WAYS` register, located at `0xC8B`, could improve the performance of DDIO. The default value of this register in our testbed is `0x600`, which has 2 set bits. You can read the current value and write new values to this register via `msr-tools`, as follows:

```bash
sudo modprobe msr
sudo rdmsr 0xc8b
sudo wrmsr 0xc8b 0x7f0
```

- Disabling/Enabling DDIO: DDIO is enabled by default on Intel Xeon processors. DDIO can be disabled globally (i.e.,  by setting the `Disable_All_Allocating_Flows` bit in `iiomiscctrl` register) or per-root PCIe port (i.e., setting bit `NoSnoopOpWrEn` and unsetting bit `Use_Allocating_Flow_Wr` in `perfctrlsts_0` register).

<<<<<<< HEAD
`change-ddio.c` is a simple C program to change the state of DDIO for a PCIe port. To use `change-ddio`, run the following commands:
=======
`alter-ddio.c` is a simple C program to change the state of DDIO for a PCIe port. To use `alter-ddio`, run the following commands:
>>>>>>> c10d4d46

```bash
sudo apt-get install libpci-dev
gcc change-ddio.c -o change-ddio -lpci
sudo ./change-ddio
```

You can also check the implementation of [DDIOTune][ddiotune-cc] element in fastclick.

## Dynamic Burst Size Reduction

We have investigated the impact of dynamically reducing the number of RX descriptors in case of congestion in the TX path. Our implementation can be found at [DMAdynamic][dynamic-dma-branch] branch of fastclick.

If you want to try it, you have to compile fastclick with `--enable_dynamic_rxburst` flag.

## Citing our paper

If you use ddio-bench in any context, please cite our [paper][ddio-atc-paper]:

```bibtex
@inproceedings {farshin-ddio,
author = {Farshin, Alireza and Roozbeh, Amir and {Maguire Jr.}, Gerald Q. and Kosti\'{c}, Dejan},
title = {{Reexamining Direct Cache Access to Optimize I/O Intensive Applications for Multi-hundred-gigabit Networks}},
booktitle = {2020 {USENIX} Annual Technical Conference ({USENIX} {ATC} 20)},
year = {2020},
isbn = {},
address = {Boston, MA},
pages = {1--17},
url = {https://www.usenix.org/conference/atc20/presentation/farshin},
publisher = {{USENIX} Association},
month = jul,
}
```

## Getting Help

If you have any questions regarding our code or the paper, you can contact Alireza Farshin (farshin at kth.se) and/or Amir Roozbeh (amirrsk at kth.se).

[ddio-atc-paper]: https://people.kth.se/~farshin/documents/ddio-atc20.pdf
[atc20-page]: https://www.usenix.org/conference/atc20
[npf-repo]: https://github.com/tbarbette/npf
[npf-readme]: https://github.com/tbarbette/npf#network-performance-framework
[dpdk-page]:https://www.dpdk.org/
[testpmd-doc]: https://doc.dpdk.org/guides/testpmd_app_ug/intro.html
[fastclick-repo]: https://github.com/tbarbette/fastclick
[ddiotune-element]: https://github.com/tbarbette/fastclick/wiki/DDIOTune
[ddiotune-cc]: https://github.com/tbarbette/fastclick/blob/master/elements/research/ddiotune.cc
[pcm-page]: https://software.intel.com/content/www/us/en/develop/articles/intel-performance-counter-monitor.html
[rdt-page]: https://www.intel.com/content/www/us/en/architecture-and-technology/resource-director-technology.html
[pqos-wiki]: https://github.com/intel/intel-cmt-cat/wiki
[pcie-events]: https://software.intel.com/en-us/forums/software-tuning-performance-optimization-platform-monitoring/topic/543883
[mlx5-counters]: https://community.mellanox.com/s/article/understanding-mlx5-ethtool-counters
[dynamic-dma-branch]: https://github.com/tbarbette/fastclick/tree/DMAdynamic<|MERGE_RESOLUTION|>--- conflicted
+++ resolved
@@ -33,7 +33,7 @@
 pip3 install --user -r requirements.txt
 ```
 
-You should also define your servers and NICs configuration in NPF. To do so, you can define `pkt-gen.node` and `dut.node` in the `npf/cluster` according to the example node files. For example, one of our servers is define as follows:
+You should also define your servers and NICs configuration in NPF. To do so, you can define `pkt-gen.node` and `dut.node` in the `npf/cluster` according to the example node files. For example, one of our servers is defined as follows:
 
 ```
 path=/home/alireza/ddio-bench/npf/
@@ -65,7 +65,7 @@
 
 The first three variables can be set via `ifconfig`. To find the PCIe address of an interface, you can run `sudo lspci -v | grep Mellanox`. It is important to set these values carefuly, as NPF replaces these values in its scripts.
 
-NPF use ssh to connect to the servers. Please make sure that you have setup passwordless ssh on your system. If you want to use your current key (e.g., `ida_rsa`) on a different server, you can run the following commands:
+NPF uses ssh to connect to the servers. Please make sure that you have setup passwordless ssh on your system. If you want to use your current key (e.g., `ida_rsa`) on a different server, you can run the following commands:
 
 ```bash
 eval $(ssh-agent -s)
@@ -76,7 +76,7 @@
 
 ### Data Plane Development Kit (DPDK)
 
-We use [DPDK][dpdk-page] to bypass kernel network stack in order achieve line rate in our tests. To build DPDK, you can run the following commands. Note that Mellanox drivers (e.g., MLX5) is not enabled by default and you should enable them in `dpdk/config/common_base` file if you have Mellanox cards.
+We use [DPDK][dpdk-page] to bypass kernel network stack in order achieve line rate in our tests. To build DPDK, you can run the following commands. Note that Mellanox drivers (e.g., MLX5) is not enabled by default and you should enable them in `dpdk/config/common_base` if you have Mellanox cards.
 
 ```bash
 git clone https://github.com/DPDK/dpdk.git
@@ -212,13 +212,9 @@
 sudo wrmsr 0xc8b 0x7f0
 ```
 
-- Disabling/Enabling DDIO: DDIO is enabled by default on Intel Xeon processors. DDIO can be disabled globally (i.e.,  by setting the `Disable_All_Allocating_Flows` bit in `iiomiscctrl` register) or per-root PCIe port (i.e., setting bit `NoSnoopOpWrEn` and unsetting bit `Use_Allocating_Flow_Wr` in `perfctrlsts_0` register).
-
-<<<<<<< HEAD
+- Disabling/Enabling DDIO: DDIO is enabled by default on Intel Xeon processors. DDIO can be disabled globally (i.e.,  by setting the `Disable_All_Allocating_Flows` bit in `iiomiscctrl` register) or per-root PCIe port (i.e., setting bit `NoSnoopOpWrEn` and unsetting bit `Use_Allocating_Flow_Wr` in `perfctrlsts_0` register). You can find more information about these register in the second volume of your processor's datasheet. For instance, you can check [Haswell][haswell-datasheet] and [Cascade Lake][cascade-datasheet] datasheets.
+
 `change-ddio.c` is a simple C program to change the state of DDIO for a PCIe port. To use `change-ddio`, run the following commands:
-=======
-`alter-ddio.c` is a simple C program to change the state of DDIO for a PCIe port. To use `alter-ddio`, run the following commands:
->>>>>>> c10d4d46
 
 ```bash
 sudo apt-get install libpci-dev
@@ -271,4 +267,6 @@
 [pqos-wiki]: https://github.com/intel/intel-cmt-cat/wiki
 [pcie-events]: https://software.intel.com/en-us/forums/software-tuning-performance-optimization-platform-monitoring/topic/543883
 [mlx5-counters]: https://community.mellanox.com/s/article/understanding-mlx5-ethtool-counters
+[haswell-datasheet]: https://www.intel.com/content/dam/www/public/us/en/documents/datasheets/xeon-e5-v2-datasheet-vol-2.pdf
+[cascade-datasheet]: https://www.intel.com/content/www/us/en/products/docs/processors/xeon/2nd-gen-xeon-scalable-datasheet-vol-2.html
 [dynamic-dma-branch]: https://github.com/tbarbette/fastclick/tree/DMAdynamic